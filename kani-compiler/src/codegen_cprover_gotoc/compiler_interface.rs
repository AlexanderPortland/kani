// Copyright Kani Contributors
// SPDX-License-Identifier: Apache-2.0 OR MIT

//! This file contains the code necessary to interface with the compiler backend

use crate::args::ReachabilityType;
use crate::codegen_cprover_gotoc::context::MinimalGotocCtx;
use crate::codegen_cprover_gotoc::utils::file_writing_pool::{FileDataToWrite, ThreadPool};
use crate::codegen_cprover_gotoc::{GotocCtx, context};
use crate::kani_middle::analysis;
use crate::kani_middle::attributes::KaniAttributes;
use crate::kani_middle::check_reachable_items;
use crate::kani_middle::codegen_order::HeuristicOrderable;
use crate::kani_middle::codegen_units::{CodegenUnit, CodegenUnits, Harness};
use crate::kani_middle::provide;
use crate::kani_middle::reachability::{
    ReachabilityInfo, collect_reachable_items, filter_crate_items,
};
use crate::kani_middle::transform::{BodyTransformation, GlobalPasses};
use crate::kani_queries::QueryDb;
use cbmc::goto_program::Location;
use cbmc::{InternedString, MachineModel};
use cbmc::{RoundingMode, WithInterner};
use kani_metadata::artifact::convert_type;
use kani_metadata::{ArtifactType, HarnessMetadata, KaniMetadata, UnsupportedFeature};
use kani_metadata::{AssignsContract, CompilerArtifactStub};
use rustc_abi::{Align, Endian};
use rustc_codegen_ssa::back::archive::{
    ArArchiveBuilder, ArchiveBuilder, ArchiveBuilderBuilder, DEFAULT_OBJECT_READER,
};
use rustc_codegen_ssa::back::link::link_binary;
use rustc_codegen_ssa::traits::CodegenBackend;
use rustc_codegen_ssa::{CodegenResults, CrateInfo, TargetConfig};
use rustc_data_structures::fx::{FxHashMap, FxIndexMap};
use rustc_errors::DEFAULT_LOCALE_RESOURCE;
use rustc_hir::def_id::{DefId as InternalDefId, LOCAL_CRATE};
use rustc_metadata::EncodedMetadata;
use rustc_middle::dep_graph::{WorkProduct, WorkProductId};
use rustc_middle::ty::TyCtxt;
use rustc_middle::util::Providers;
use rustc_public::CrateDef;
use rustc_public::mir::mono::{Instance, MonoItem};
use rustc_public::rustc_internal;
use rustc_public::ty::FnDef;
use rustc_session::Session;
use rustc_session::config::{CrateType, OutputFilenames, OutputType};
use rustc_session::output::out_filename;
use rustc_span::{Symbol, sym};
use rustc_target::spec::PanicStrategy;
use std::any::Any;
use std::cmp::min;
use std::collections::BTreeMap;
use std::fmt::Write;
use std::fs::File;
use std::io::BufWriter;
use std::num::NonZero;
use std::path::Path;
use std::sync::{Arc, Mutex};
use std::thread::available_parallelism;
use std::time::Instant;
use tracing::{debug, info};

/// The maximum amount of threads it would be useful to have in the file-exporting thread pool.
///
/// This is constrained by the speed at which the single main compiler thread can codegen goto files for export. Right now,
/// it can generate code for ~2 harnesses in the time it takes 1 to be exported. Thus, using any more than 4 threads for exporting
/// would just increase contention on the shared work queue.
const MAX_SENSIBLE_FILE_EXPORT_THREADS: usize = 4;

pub type UnsupportedConstructs = FxHashMap<InternedString, Vec<Location>>;

pub struct GotocCodegenBackend {
    /// The query is shared with `KaniCompiler` and it is initialized as part of `rustc`
    /// initialization, which may happen after this object is created.
    /// Since we don't have any guarantees on when the compiler creates the Backend object, neither
    /// in which thread it will be used, we prefer to explicitly synchronize any query access.
    queries: Arc<Mutex<QueryDb>>,
}

impl GotocCodegenBackend {
    pub fn new(queries: Arc<Mutex<QueryDb>>) -> Self {
        GotocCodegenBackend { queries }
    }

    /// Generate code that is reachable from the given starting points.
    ///
    /// Invariant: iff `check_contract.is_some()` then `return.2.is_some()`
    #[allow(clippy::too_many_arguments)]
    fn codegen_items<'tcx>(
        &self,
        tcx: TyCtxt<'tcx>,
        mut reachability: ReachabilityInfo,
        symtab_goto: &Path,
        machine_model: &MachineModel,
        check_contract: Option<InternalDefId>,
        mut transformer: BodyTransformation,
<<<<<<< HEAD
    ) -> (GotocCtx<'tcx>, Vec<MonoItem>, Option<AssignsContract>) {
=======
        thread_pool: &ThreadPool,
    ) -> (MinimalGotocCtx, Vec<MonoItem>, Option<AssignsContract>) {
        // This runs reachability analysis before global passes are applied.
        //
        // Alternatively, we could run reachability only once after the global passes are applied
        // and resolve the necessary dependencies inside the passes on the fly. This, however, has a
        // disadvantage of not having a precomputed call graph for the global passes to use. The
        // call graph could be used, for example, in resolving function pointer or vtable calls for
        // global passes that need this.
        let (mut items, call_graph) = with_timer(
            || collect_reachable_items(tcx, &mut transformer, starting_items),
            "codegen reachability analysis",
        );

>>>>>>> 8adc2792
        // Retrieve all instances from the currently codegened items.
        let instances = reachability
            .reachable
            .iter()
            .filter_map(|item| match item {
                MonoItem::Fn(instance) => Some(*instance),
                MonoItem::Static(static_def) => {
                    let instance: Instance = (*static_def).into();
                    instance.has_body().then_some(instance)
                }
                MonoItem::GlobalAsm(_) => None,
            })
            .collect();

        // Apply all transformation passes, including global passes.
        let mut global_passes = GlobalPasses::new(&self.queries.lock().unwrap(), tcx);
        let any_pass_modified = global_passes.run_global_passes(
            &mut transformer,
            tcx,
            &reachability.starting,
            instances,
            reachability.call_graph,
        );

        // Re-collect reachable items after global transformations were applied. This is necessary
        // since global pass could add extra calls to instrumentation.
        if any_pass_modified {
            (reachability.reachable, _) = with_timer(
                || collect_reachable_items(tcx, &mut transformer, &reachability.starting),
                "codegen reachability analysis (second pass)",
            );
        }

        // Follow rustc naming convention (cx is abbrev for context).
        // https://rustc-dev-guide.rust-lang.org/conventions.html#naming-conventions
        let mut gcx =
            GotocCtx::new(tcx, (*self.queries.lock().unwrap()).clone(), machine_model, transformer);
        check_reachable_items(gcx.tcx, &gcx.queries, &reachability.reachable);

        let contract_info = with_timer(
            || {
                // we first declare all items
                for item in &reachability.reachable {
                    match *item {
                        MonoItem::Fn(instance) => {
                            gcx.call_with_panic_debug_info(
                                |ctx| ctx.declare_function(instance),
                                format!("declare_function: {}", instance.name()),
                                instance.def,
                            );
                        }
                        MonoItem::Static(def) => {
                            gcx.call_with_panic_debug_info(
                                |ctx| ctx.declare_static(def),
                                format!("declare_static: {}", def.name()),
                                def,
                            );
                        }
                        MonoItem::GlobalAsm(_) => {} // Ignore this. We have already warned about it.
                    }
                }

                // then we move on to codegen
                for item in &reachability.reachable {
                    match *item {
                        MonoItem::Fn(instance) => {
                            gcx.call_with_panic_debug_info(
                                |ctx| ctx.codegen_function(instance),
                                format!(
                                    "codegen_function: {}\n{}",
                                    instance.name(),
                                    instance.mangled_name()
                                ),
                                instance.def,
                            );
                        }
                        MonoItem::Static(def) => {
                            gcx.call_with_panic_debug_info(
                                |ctx| ctx.codegen_static(def),
                                format!("codegen_static: {}", def.name()),
                                def,
                            );
                        }
                        MonoItem::GlobalAsm(_) => {} // We have already warned above
                    }
                }

                check_contract
                    .map(|check_id| gcx.handle_check_contract(check_id, &reachability.reachable))
            },
            "codegen",
        );

        // Map from name to prettyName for all symbols
        let pretty_name_map: BTreeMap<InternedString, Option<InternedString>> =
            BTreeMap::from_iter(gcx.symbol_table.iter().map(|(k, s)| (*k, s.pretty_name)));

        // Map MIR types to GotoC types
        let type_map: BTreeMap<InternedString, InternedString> =
            BTreeMap::from_iter(gcx.type_map.iter().map(|(k, v)| (*k, v.to_string().into())));

        // Get the vtable function pointer restrictions if requested
        let vtable_restrictions = if gcx.vtable_ctx.emit_vtable_restrictions {
            Some(gcx.vtable_ctx.get_virtual_function_restrictions())
        } else {
            None
        };

        gcx.handle_quantifiers();

        // Split ownership of the context so that the majority of fields can be saved to our results,
        // but the symbol table can be passed to the thread that handles exporting.
        let (min_gcx, symbol_table) = gcx.split();

        // No output should be generated if user selected no_codegen.
        if !tcx.sess.opts.unstable_opts.no_codegen && tcx.sess.opts.output_types.should_codegen() {
            let pretty = self.queries.lock().unwrap().args().output_pretty_json;

            // Save all the data needed to write this goto file
            // so another thread can handle it in parallel.
            let new_file_data = FileDataToWrite {
                symtab_goto: symtab_goto.to_path_buf(),
                symbol_table,
                vtable_restrictions,
                type_map,
                pretty_name_map,
                pretty,
            };

            // Package the file data with a copy of the string interner used to generate it.
            let file_data_with_interner = WithInterner::new_with_current(new_file_data);

            // Send everything to the thread pool for handling and move on.
            thread_pool.send_work(file_data_with_interner).unwrap();
        }

<<<<<<< HEAD
        (gcx, reachability.reachable, contract_info)
=======
        (min_gcx, items, contract_info)
>>>>>>> 8adc2792
    }

    /// Determines the number of threads to add to the pool for goto binary exporting.
    fn thread_pool_size(known_num_harnesses: Option<usize>) -> usize {
        // Default to the available parallelism if # of threads isn't specified.
        let mut max_total_threads = available_parallelism().map(NonZero::get).unwrap_or(1);

        // If we know the # of harnesses upfront, cap the number of total threads at that.
        // Multiple threads can't work on exporting the same harness, so any threads
        // more than the # of harnesses cannot possibly provide an additional benefit.
        if let Some(num_harnesses) = known_num_harnesses {
            max_total_threads = min(max_total_threads, num_harnesses);
        }

        // One thread will be the main compiler thread, and we shouldn't have more than the max that would make sense.
        min(max_total_threads.saturating_sub(1), MAX_SENSIBLE_FILE_EXPORT_THREADS)
    }

    /// Given a harness, return the DefId of its target if it's a contract harness.
    /// For manual harnesses, extract it from the #[proof_for_contract] attribute.
    /// For automatic harnesses, extract the target from the harness's GenericArgs.
    fn target_if_contract_harness(
        &self,
        tcx: TyCtxt,
        harness: &Instance,
        is_automatic_harness: bool,
    ) -> Option<FnDef> {
        if is_automatic_harness {
            let kind = harness.args().0[0].expect_ty().kind();
            let (fn_to_verify_def, _) = kind.fn_def().unwrap();
            let attrs = KaniAttributes::for_def_id(tcx, fn_to_verify_def.def_id());
            if attrs.has_contract() { Some(fn_to_verify_def) } else { None }
        } else {
            let harness_attrs = KaniAttributes::for_def_id(tcx, harness.def.def_id());
            harness_attrs.interpret_for_contract_attribute()
        }
    }
}

pub type HarnessWithReachable<'a> = (&'a Harness, ReachabilityInfo);

/// Returns a function that can handle reachability analysis for all harnesses in a given unit,
/// using the given QueryDb and TyCtxt.
///
/// (This could also just be done as a big closure inside of `codegen_crate` where we
/// generate `ordered_harnesses` with the nested map, but this seemed cleaner.)
fn reachability_analysis_fn_for_harness<'a>(
    unit: &CodegenUnit,
    queries: &QueryDb,
    tcx: TyCtxt,
) -> impl Fn(&'a Harness) -> (HarnessWithReachable<'a>, BodyTransformation) {
    move |harness: &'a Harness| {
        let mut transformer = BodyTransformation::new(queries, tcx, unit);

        let info = with_timer(
            || ReachabilityInfo::generate_from(tcx, &mut transformer, vec![MonoItem::Fn(*harness)]),
            "codegen reachability analysis",
        );

        ((harness, info), transformer)
    }
}

impl CodegenBackend for GotocCodegenBackend {
    fn provide(&self, providers: &mut Providers) {
        provide::provide(providers, &self.queries.lock().unwrap());
    }

    fn print_version(&self) {
        println!("Kani-goto version: {}", env!("CARGO_PKG_VERSION"));
    }

    fn locale_resource(&self) -> &'static str {
        // We don't currently support multiple languages.
        DEFAULT_LOCALE_RESOURCE
    }

    fn target_config(&self, sess: &Session) -> TargetConfig {
        // This code is adapted from the cranelift backend:
        // https://github.com/rust-lang/rust/blob/a124fb3cb7291d75872934f411d81fe298379ace/compiler/rustc_codegen_cranelift/src/lib.rs#L184
        let target_features = if sess.target.arch == "x86_64" && sess.target.os != "none" {
            // x86_64 mandates SSE2 support and rustc requires the x87 feature to be enabled
            vec![sym::sse, sym::sse2, Symbol::intern("x87")]
        } else if sess.target.arch == "aarch64" {
            match &*sess.target.os {
                "none" => vec![],
                // On macOS the aes, sha2 and sha3 features are enabled by default and ring
                // fails to compile on macOS when they are not present.
                "macos" => vec![sym::neon, sym::aes, sym::sha2, sym::sha3],
                // AArch64 mandates Neon support
                _ => vec![sym::neon],
            }
        } else {
            vec![]
        };
        // FIXME do `unstable_target_features` properly
        let unstable_target_features = target_features.clone();

        let has_reliable_f128 = true;
        let has_reliable_f16 = true;

        TargetConfig {
            target_features,
            unstable_target_features,
            has_reliable_f16,
            has_reliable_f16_math: has_reliable_f16,
            has_reliable_f128,
            has_reliable_f128_math: has_reliable_f128,
        }
    }

    fn codegen_crate(&self, tcx: TyCtxt) -> Box<dyn Any> {
        let ret_val = rustc_internal::run(tcx, || {
            super::utils::init();

            // Any changes to queries from this point on is just related to caching information
            // needed for generating code to the given crate.
            // The cached information must not outlive the stable-mir `run` scope.
            // See [QueryDb::kani_functions] for more information.
            let queries = self.queries.lock().unwrap().clone();

            check_target(tcx.sess);
            check_options(tcx.sess);
            if queries.args().reachability_analysis != ReachabilityType::None
                && queries.kani_functions().is_empty()
            {
                if rustc_public::find_crates("std").is_empty()
                    && rustc_public::find_crates("kani").is_empty()
                {
                    // Special error for when not importing kani and using #[no_std].
                    // See here for more info: https://github.com/model-checking/kani/issues/3906#issuecomment-2932687768.
                    tcx.sess.dcx().struct_err(
                        "Failed to detect Kani functions."
                    ).with_help(
                        "This project seems to be using #[no_std] but does not import Kani. \
                        Try adding `crate extern kani` to the crate root to explicitly import Kani."
                    )
                    .emit();
                } else {
                    tcx.sess.dcx().struct_err(
                        "Failed to detect Kani functions. Please check your installation is correct."
                    ).emit();
                }
            }

            // Codegen all items that need to be processed according to the selected reachability mode:
            //
            // - Harnesses: Generate one model per local harnesses (marked with `kani::proof` attribute).
            // - Tests: Generate one model per test harnesses.
            // - PubFns: Generate code for all reachable logic starting from the local public functions.
            // - None: Don't generate code. This is used to compile dependencies.
            let base_filepath = tcx.output_filenames(()).path(OutputType::Object);
            let base_filename = base_filepath.as_path();
            let reachability = queries.args().reachability_analysis;
            let mut results = GotoCodegenResults::new(tcx, reachability);

<<<<<<< HEAD
=======
            // If reachability is None, just return early as we'll do no codegen.
            if reachability == ReachabilityType::None {
                return codegen_results(tcx, &results.machine_model);
            }

            // Create an empty thread pool. We will set the size later once we
            // concretely know the # of harnesses we need to analyze.
            let mut export_thread_pool = ThreadPool::empty();

>>>>>>> 8adc2792
            match reachability {
                ReachabilityType::AllFns | ReachabilityType::Harnesses => {
                    let mut units = CodegenUnits::new(&queries, tcx);
                    let mut modifies_instances = vec![];
                    let mut loop_contracts_instances = vec![];

<<<<<<< HEAD
                    // First, do cross-crate collection of all items that are reachable from each harness. The resulting
                    // iterator has the reachability result for each harness, but also the transformer that harness used so
                    // we can reuse it during codegen.
                    let ordered_harnesses = units.iter().map(|unit| {
                        unit.harnesses
                            .iter()
                            .map(reachability_analysis_fn_for_harness(unit, &queries, tcx))
                            .collect::<Vec<_>>()
                    })
                    .apply_ordering_heuristic::<crate::kani_middle::codegen_order::MostReachableItems>()
                    .flatten();

                    // This runs reachability analysis before global passes are applied in `codegen_items`.
                    //
                    // Alternatively, we could run reachability only once after the global passes are applied
                    // and resolve the necessary dependencies inside the passes on the fly. This, however, has a
                    // disadvantage of not having a precomputed call graph for the global passes to use. The
                    // call graph could be used, for example, in resolving function pointer or vtable calls for
                    // global passes that need this.

                    // Then, actually codegen those reachable items for each.
                    for ((harness, reachability), transformer) in ordered_harnesses {
                        let model_path = units.harness_model_path(*harness).unwrap();
                        let is_automatic_harness = units.is_automatic_harness(harness);
                        let contract_metadata =
                            self.target_def_id_for_harness(tcx, harness, is_automatic_harness);

                        let (min_gcx, items, contract_info) = self.codegen_items(
                            tcx,
                            reachability,
                            model_path,
                            &results.machine_model,
                            contract_metadata,
                            transformer,
                        );
                        if min_gcx.has_loop_contracts {
                            loop_contracts_instances.push(*harness);
                        }
                        results.extend(min_gcx, items, None);
                        if let Some(assigns_contract) = contract_info {
                            modifies_instances.push((*harness, assigns_contract));
=======
                    // We know the # of harnesses here, so provide them to the thread_pool size calculation.
                    let num_harnesses: usize = units.iter().map(|unit| unit.harnesses.len()).sum();
                    export_thread_pool.add_workers(Self::thread_pool_size(Some(num_harnesses)));

                    // Cross-crate collecting of all items that are reachable from the crate harnesses.
                    for unit in units.iter() {
                        // We reset the body cache for now because each codegen unit has different
                        // configurations that affect how we transform the instance body.
                        for harness in &unit.harnesses {
                            let transformer = BodyTransformation::new(&queries, tcx, unit);
                            let model_path = units.harness_model_path(*harness).unwrap();
                            let is_automatic_harness = units.is_automatic_harness(harness);
                            let contract_metadata =
                                self.target_if_contract_harness(tcx, harness, is_automatic_harness);
                            let (min_gcx, items, contract_info) = self.codegen_items(
                                tcx,
                                &[MonoItem::Fn(*harness)],
                                model_path,
                                &results.machine_model,
                                contract_metadata
                                    .map(|def| rustc_internal::internal(tcx, def.def_id())),
                                transformer,
                                &export_thread_pool,
                            );
                            if min_gcx.has_loop_contracts {
                                loop_contracts_instances.push(*harness);
                            }
                            results.extend(min_gcx, items, None);
                            if let Some(assigns_contract) = contract_info {
                                modifies_instances.push((*harness, assigns_contract));
                            }
>>>>>>> 8adc2792
                        }
                    }

                    units.store_modifies(&modifies_instances);
                    units.store_loop_contracts(&loop_contracts_instances);
                    units.write_metadata(&queries, tcx);
                }
                ReachabilityType::None => unreachable!(),
                ReachabilityType::PubFns => {
                    let unit = CodegenUnit::default();
<<<<<<< HEAD
                    let mut transformer = BodyTransformation::new(&queries, tcx, &unit);

                    // Find local reachable functions as the entrypoints for reachability analysis.
=======

                    // Here, we don't know up front how many harnesses we will have to analyze, so pass None.
                    export_thread_pool.add_workers(Self::thread_pool_size(None));

                    let transformer = BodyTransformation::new(&queries, tcx, &unit);
>>>>>>> 8adc2792
                    let main_instance = rustc_public::entry_fn()
                        .map(|main_fn| Instance::try_from(main_fn).unwrap());
                    let local_reachable = filter_crate_items(tcx, |_, instance| {
                        let def_id = rustc_internal::internal(tcx, instance.def.def_id());
                        Some(instance) == main_instance || tcx.is_reachable_non_generic(def_id)
                    })
                    .into_iter()
                    .map(MonoItem::Fn)
                    .collect::<Vec<_>>();

                    let model_path = base_filename.with_extension(ArtifactType::SymTabGoto);
                    let (gcx, items, contract_info) = self.codegen_items(
                        tcx,
                        ReachabilityInfo::generate_from(tcx, &mut transformer, local_reachable),
                        &model_path,
                        &results.machine_model,
                        Default::default(),
                        transformer,
                        &export_thread_pool,
                    );
                    assert!(contract_info.is_none());
                    let _ = results.extend(gcx, items, None);
                }
            }

            // Join all the worker threads in the pool to ensure all goto files have been written before
            // moving on to verification.
            export_thread_pool.join_all();

            if reachability != ReachabilityType::None {
                // Print compilation report.
                results.print_report(tcx);

                if reachability != ReachabilityType::Harnesses
                    && reachability != ReachabilityType::AllFns
                {
                    // In a workspace, cargo seems to be using the same file prefix to build a crate that is
                    // a package lib and also a dependency of another package.
                    // To avoid overriding the metadata for its verification, we skip this step when
                    // reachability is None, even because there is nothing to record.
                    write_file(
                        base_filename,
                        ArtifactType::Metadata,
                        &results.generate_metadata(),
                        queries.args().output_pretty_json,
                    );
                }
            }
            codegen_results(tcx, &results.machine_model)
        });
        ret_val.unwrap()
    }

    fn join_codegen(
        &self,
        ongoing_codegen: Box<dyn Any>,
        _sess: &Session,
        _filenames: &OutputFilenames,
    ) -> (CodegenResults, FxIndexMap<WorkProductId, WorkProduct>) {
        match ongoing_codegen.downcast::<(CodegenResults, FxIndexMap<WorkProductId, WorkProduct>)>()
        {
            Ok(val) => *val,
            Err(val) => panic!("unexpected error: {:?}", (*val).type_id()),
        }
    }

    /// Emit output files during the link stage if it was requested.
    ///
    /// We need to emit `rlib` files normally if requested. Cargo expects these in some
    /// circumstances and sends them to subsequent builds with `-L`.
    ///
    /// For other crate types, we stub the file requested by writing the
    /// path of the `kani-metadata.json` file so `kani-driver` can safely find the latest metadata.
    /// See <https://github.com/model-checking/kani/issues/2234> for more details.
    fn link(
        &self,
        sess: &Session,
        codegen_results: CodegenResults,
        rustc_metadata: EncodedMetadata,
        outputs: &OutputFilenames,
    ) {
        let requested_crate_types = &codegen_results.crate_info.crate_types.clone();
        let local_crate_name = codegen_results.crate_info.local_crate_name;
        // Create the rlib if one was requested.
        if requested_crate_types.contains(&CrateType::Rlib) {
            link_binary(sess, &ArArchiveBuilderBuilder, codegen_results, rustc_metadata, outputs);
        }

        // But override all the other outputs.
        // Note: Do this after `link_binary` call, since it may write to the object files
        // and override the json we are creating.
        for crate_type in requested_crate_types {
            let out_fname = out_filename(sess, *crate_type, outputs, local_crate_name);
            let out_path = out_fname.as_path();
            debug!(?crate_type, ?out_path, "link");
            if *crate_type != CrateType::Rlib {
                // Write the location of the kani metadata file in the requested compiler output file.
                let base_filepath = outputs.path(OutputType::Object);
                let base_filename = base_filepath.as_path();
                let content_stub = CompilerArtifactStub {
                    metadata_path: base_filename.with_extension(ArtifactType::Metadata),
                };
                let out_file = File::create(out_path).unwrap();
                serde_json::to_writer(out_file, &content_stub).unwrap();
            }
        }
    }
}

struct ArArchiveBuilderBuilder;

impl ArchiveBuilderBuilder for ArArchiveBuilderBuilder {
    fn new_archive_builder<'a>(&self, sess: &'a Session) -> Box<dyn ArchiveBuilder + 'a> {
        Box::new(ArArchiveBuilder::new(sess, &DEFAULT_OBJECT_READER))
    }
}

fn check_target(session: &Session) {
    // The requirement below is needed to build a valid CBMC machine model
    // in function `machine_model_from_session` from
    // src/kani-compiler/src/codegen_cprover_gotoc/context/goto_ctx.rs
    let is_x86_64_linux_target = session.target.llvm_target == "x86_64-unknown-linux-gnu";
    let is_arm64_linux_target = session.target.llvm_target == "aarch64-unknown-linux-gnu";
    // Comparison with `x86_64-apple-darwin` does not work well because the LLVM
    // target may become `x86_64-apple-macosx10.7.0` (or similar) and fail
    let is_x86_64_darwin_target = session.target.llvm_target.starts_with("x86_64-apple-");
    // looking for `arm64-apple-*`
    let is_arm64_darwin_target = session.target.llvm_target.starts_with("arm64-apple-");

    if !is_x86_64_linux_target
        && !is_arm64_linux_target
        && !is_x86_64_darwin_target
        && !is_arm64_darwin_target
    {
        let err_msg = format!(
            "Kani requires the target platform to be `x86_64-unknown-linux-gnu`, \
            `aarch64-unknown-linux-gnu`, `x86_64-apple-*` or `arm64-apple-*`, but \
            it is {}",
            &session.target.llvm_target
        );
        session.dcx().err(err_msg);
    }

    session.dcx().abort_if_errors();
}

fn check_options(session: &Session) {
    // The requirements for `min_global_align` and `endian` are needed to build
    // a valid CBMC machine model in function `machine_model_from_session` from
    // src/kani-compiler/src/codegen_cprover_gotoc/context/goto_ctx.rs
    match session.target.options.min_global_align {
        Some(Align::ONE) => (),
        Some(align) => {
            let err_msg = format!(
                "Kani requires the target architecture option `min_global_align` to be 1, but it is {}.",
                align.bytes()
            );
            session.dcx().err(err_msg);
        }
        _ => (),
    }

    if session.target.options.endian != Endian::Little {
        session.dcx().err("Kani requires the target architecture option `endian` to be `little`.");
    }

    if !session.overflow_checks() {
        session.dcx().err("Kani requires overflow checks in order to provide a sound analysis.");
    }

    if session.panic_strategy() != PanicStrategy::Abort {
        session.dcx().err(
            "Kani can only handle abort panic strategy (-C panic=abort). See for more details \
        https://github.com/model-checking/kani/issues/692",
        );
    }

    session.dcx().abort_if_errors();
}

/// Return a struct that contains information about the codegen results as expected by `rustc`.
fn codegen_results(tcx: TyCtxt, machine: &MachineModel) -> Box<dyn Any> {
    let work_products = FxIndexMap::<WorkProductId, WorkProduct>::default();
    Box::new((
        CodegenResults {
            modules: vec![],
            allocator_module: None,
            crate_info: CrateInfo::new(tcx, machine.architecture.clone()),
        },
        work_products,
    ))
}

pub fn write_file<T>(base_path: &Path, file_type: ArtifactType, source: &T, pretty: bool)
where
    T: serde::Serialize,
{
    let filename = convert_type(base_path, ArtifactType::SymTabGoto, file_type);
    debug!(?filename, "write_json");
    let out_file = File::create(&filename).unwrap();
    let writer = BufWriter::new(out_file);
    if pretty {
        serde_json::to_writer_pretty(writer, &source).unwrap();
    } else {
        serde_json::to_writer(writer, &source).unwrap();
    }
}

struct GotoCodegenResults {
    reachability: ReachabilityType,
    harnesses: Vec<HarnessMetadata>,
    unsupported_constructs: UnsupportedConstructs,
    concurrent_constructs: UnsupportedConstructs,
    items: Vec<MonoItem>,
    crate_name: InternedString,
    machine_model: MachineModel,
}

impl GotoCodegenResults {
    pub fn new(tcx: TyCtxt, reachability: ReachabilityType) -> Self {
        GotoCodegenResults {
            reachability,
            harnesses: vec![],
            unsupported_constructs: UnsupportedConstructs::default(),
            concurrent_constructs: UnsupportedConstructs::default(),
            items: vec![],
            crate_name: tcx.crate_name(LOCAL_CRATE).as_str().into(),
            machine_model: new_machine_model(tcx.sess),
        }
    }
    /// Method that generates `KaniMetadata` from the given compilation results.
    pub fn generate_metadata(&self) -> KaniMetadata {
        // Maps the goto-context "unsupported features" data into the KaniMetadata "unsupported features" format.
        // TODO: Do we really need different formats??
        let unsupported_features = self
            .unsupported_constructs
            .iter()
            .map(|(construct, location)| UnsupportedFeature {
                feature: construct.to_string(),
                locations: location
                    .iter()
                    .map(|l| {
                        // We likely (and should) have no instances of
                        // calling `codegen_unimplemented` without file/line.
                        // So while we map out of `Option` here, we expect them to always be `Some`
                        kani_metadata::Location {
                            filename: l.filename().unwrap_or_default(),
                            start_line: l.start_line().unwrap_or_default(),
                        }
                    })
                    .collect(),
            })
            .collect();
        let (proofs, tests) = if self.reachability == ReachabilityType::Harnesses {
            (self.harnesses.clone(), vec![])
        } else {
            (vec![], self.harnesses.clone())
        };
        KaniMetadata {
            crate_name: self.crate_name.to_string(),
            proof_harnesses: proofs,
            unsupported_features,
            test_harnesses: tests,
            // We don't collect the contracts metadata because the FunctionWithContractPass
            // removes any contracts logic for ReachabilityType::PubFns,
            // which is the only ReachabilityType under which the compiler calls this function.
            contracted_functions: vec![],
            autoharness_md: None,
        }
    }

    fn extend(
        &mut self,
        min_gcx: context::MinimalGotocCtx,
        items: Vec<MonoItem>,
        metadata: Option<HarnessMetadata>,
    ) -> BodyTransformation {
        let mut items = items;
        self.harnesses.extend(metadata);
        self.concurrent_constructs.extend(min_gcx.concurrent_constructs);
        self.unsupported_constructs.extend(min_gcx.unsupported_constructs);
        self.items.append(&mut items);
        min_gcx.transformer
    }

    /// Prints a report at the end of the compilation.
    fn print_report(&self, tcx: TyCtxt) {
        // Print all unsupported constructs.
        if !self.unsupported_constructs.is_empty() {
            // Sort alphabetically.
            let unsupported: BTreeMap<String, &Vec<Location>> = self
                .unsupported_constructs
                .iter()
                .map(|(key, val)| (key.map(|s| String::from(s)), val))
                .collect();
            let mut msg = String::from("Found the following unsupported constructs:\n");
            unsupported.iter().for_each(|(construct, locations)| {
                writeln!(&mut msg, "    - {construct} ({})", locations.len()).unwrap();
            });
            msg += "\nVerification will fail if one or more of these constructs is reachable.";
            msg += "\nSee https://model-checking.github.io/kani/rust-feature-support.html for more \
            details.";
            tcx.dcx().warn(msg);
        }

        if !self.concurrent_constructs.is_empty() {
            let mut msg = String::from(
                "Kani currently does not support concurrency. The following constructs will be treated \
                as sequential operations:\n",
            );
            for (construct, locations) in self.concurrent_constructs.iter() {
                writeln!(&mut msg, "    - {construct} ({})", locations.len()).unwrap();
            }
            tcx.dcx().warn(msg);
        }

        // Print some compilation stats.
        if tracing::enabled!(tracing::Level::INFO) {
            analysis::print_stats(&self.items);
        }
    }
}

/// Builds a machine model which is required by CBMC
fn new_machine_model(sess: &Session) -> MachineModel {
    // The model assumes a `x86_64-unknown-linux-gnu`, `x86_64-apple-darwin`
    // or `aarch64-apple-darwin` platform. We check the target platform in function
    // `check_target` from src/kani-compiler/src/codegen_cprover_gotoc/compiler_interface.rs
    // and error if it is not any of the ones we expect.
    let architecture = &sess.target.arch;
    let os = &sess.target.os;
    let pointer_width = sess.target.pointer_width.into();

    // The model assumes the following values for session options:
    //   * `min_global_align`: 1
    //   * `endian`: `Endian::Little`
    //
    // We check these options in function `check_options` from
    // src/kani-compiler/src/codegen_cprover_gotoc/compiler_interface.rs
    // and error if their values are not the ones we expect.
    let alignment = sess.target.options.min_global_align.map_or(1, |align| align.bytes());
    let is_big_endian = match sess.target.options.endian {
        Endian::Little => false,
        Endian::Big => true,
    };

    // The values below cannot be obtained from the session so they are
    // hardcoded using standard ones for the supported platforms
    // see /tools/sizeofs/main.cpp.
    // For reference, the definition in CBMC:
    //https://github.com/diffblue/cbmc/blob/develop/src/util/config.cpp
    match architecture.as_ref() {
        "x86_64" => {
            let bool_width = 8;
            let char_is_unsigned = false;
            let char_width = 8;
            let double_width = 64;
            let float_width = 32;
            let int_width = 32;
            let long_double_width = 128;
            let long_int_width = 64;
            let long_long_int_width = 64;
            let short_int_width = 16;
            let single_width = 32;
            let wchar_t_is_unsigned = false;
            let wchar_t_width = 32;

            MachineModel {
                architecture: architecture.to_string(),
                alignment,
                bool_width,
                char_is_unsigned,
                char_width,
                double_width,
                float_width,
                int_width,
                is_big_endian,
                long_double_width,
                long_int_width,
                long_long_int_width,
                memory_operand_size: int_width / 8,
                null_is_zero: true,
                pointer_width,
                rounding_mode: RoundingMode::ToNearest,
                short_int_width,
                single_width,
                wchar_t_is_unsigned,
                wchar_t_width,
                word_size: int_width,
            }
        }
        "aarch64" => {
            let bool_width = 8;
            let char_is_unsigned = true;
            let char_width = 8;
            let double_width = 64;
            let float_width = 32;
            let int_width = 32;
            let long_double_width = match os.as_ref() {
                "linux" => 128,
                _ => 64,
            };
            let long_int_width = 64;
            let long_long_int_width = 64;
            let short_int_width = 16;
            let single_width = 32;
            // https://developer.arm.com/documentation/dui0491/i/Compiler-Command-line-Options/--signed-chars----unsigned-chars
            // https://www.arm.linux.org.uk/docs/faqs/signedchar.php
            // https://developer.apple.com/documentation/xcode/writing-arm64-code-for-apple-platforms
            let wchar_t_is_unsigned = matches!(os.as_ref(), "linux");
            let wchar_t_width = 32;

            MachineModel {
                // CBMC calls it arm64, not aarch64
                architecture: "arm64".to_string(),
                alignment,
                bool_width,
                char_is_unsigned,
                char_width,
                double_width,
                float_width,
                int_width,
                is_big_endian,
                long_double_width,
                long_int_width,
                long_long_int_width,
                memory_operand_size: int_width / 8,
                null_is_zero: true,
                pointer_width,
                rounding_mode: RoundingMode::ToNearest,
                short_int_width,
                single_width,
                wchar_t_is_unsigned,
                wchar_t_width,
                word_size: int_width,
            }
        }
        _ => {
            panic!("Unsupported architecture: {architecture}");
        }
    }
}

/// Execute the provided function and measure the clock time it took for its execution.
/// Log the time with the given description.
pub fn with_timer<T, F>(func: F, description: &str) -> T
where
    F: FnOnce() -> T,
{
    let start = Instant::now();
    let ret = func();
    let elapsed = start.elapsed();
    info!("Finished {description} in {}s", elapsed.as_secs_f32());
    ret
}<|MERGE_RESOLUTION|>--- conflicted
+++ resolved
@@ -94,24 +94,8 @@
         machine_model: &MachineModel,
         check_contract: Option<InternalDefId>,
         mut transformer: BodyTransformation,
-<<<<<<< HEAD
-    ) -> (GotocCtx<'tcx>, Vec<MonoItem>, Option<AssignsContract>) {
-=======
         thread_pool: &ThreadPool,
     ) -> (MinimalGotocCtx, Vec<MonoItem>, Option<AssignsContract>) {
-        // This runs reachability analysis before global passes are applied.
-        //
-        // Alternatively, we could run reachability only once after the global passes are applied
-        // and resolve the necessary dependencies inside the passes on the fly. This, however, has a
-        // disadvantage of not having a precomputed call graph for the global passes to use. The
-        // call graph could be used, for example, in resolving function pointer or vtable calls for
-        // global passes that need this.
-        let (mut items, call_graph) = with_timer(
-            || collect_reachable_items(tcx, &mut transformer, starting_items),
-            "codegen reachability analysis",
-        );
-
->>>>>>> 8adc2792
         // Retrieve all instances from the currently codegened items.
         let instances = reachability
             .reachable
@@ -248,11 +232,7 @@
             thread_pool.send_work(file_data_with_interner).unwrap();
         }
 
-<<<<<<< HEAD
-        (gcx, reachability.reachable, contract_info)
-=======
-        (min_gcx, items, contract_info)
->>>>>>> 8adc2792
+        (min_gcx, reachability.reachable, contract_info)
     }
 
     /// Determines the number of threads to add to the pool for goto binary exporting.
@@ -409,8 +389,6 @@
             let reachability = queries.args().reachability_analysis;
             let mut results = GotoCodegenResults::new(tcx, reachability);
 
-<<<<<<< HEAD
-=======
             // If reachability is None, just return early as we'll do no codegen.
             if reachability == ReachabilityType::None {
                 return codegen_results(tcx, &results.machine_model);
@@ -420,14 +398,16 @@
             // concretely know the # of harnesses we need to analyze.
             let mut export_thread_pool = ThreadPool::empty();
 
->>>>>>> 8adc2792
             match reachability {
                 ReachabilityType::AllFns | ReachabilityType::Harnesses => {
                     let mut units = CodegenUnits::new(&queries, tcx);
                     let mut modifies_instances = vec![];
                     let mut loop_contracts_instances = vec![];
 
-<<<<<<< HEAD
+                    // We know the # of harnesses here, so provide them to the thread_pool size calculation.
+                    let num_harnesses: usize = units.iter().map(|unit| unit.harnesses.len()).sum();
+                    export_thread_pool.add_workers(Self::thread_pool_size(Some(num_harnesses)));
+
                     // First, do cross-crate collection of all items that are reachable from each harness. The resulting
                     // iterator has the reachability result for each harness, but also the transformer that harness used so
                     // we can reuse it during codegen.
@@ -453,15 +433,17 @@
                         let model_path = units.harness_model_path(*harness).unwrap();
                         let is_automatic_harness = units.is_automatic_harness(harness);
                         let contract_metadata =
-                            self.target_def_id_for_harness(tcx, harness, is_automatic_harness);
+                            self.target_if_contract_harness(tcx, harness, is_automatic_harness);
 
                         let (min_gcx, items, contract_info) = self.codegen_items(
                             tcx,
                             reachability,
                             model_path,
                             &results.machine_model,
-                            contract_metadata,
+                            contract_metadata
+                                .map(|def| rustc_internal::internal(tcx, def.def_id())),
                             transformer,
+                            &export_thread_pool,
                         );
                         if min_gcx.has_loop_contracts {
                             loop_contracts_instances.push(*harness);
@@ -469,39 +451,6 @@
                         results.extend(min_gcx, items, None);
                         if let Some(assigns_contract) = contract_info {
                             modifies_instances.push((*harness, assigns_contract));
-=======
-                    // We know the # of harnesses here, so provide them to the thread_pool size calculation.
-                    let num_harnesses: usize = units.iter().map(|unit| unit.harnesses.len()).sum();
-                    export_thread_pool.add_workers(Self::thread_pool_size(Some(num_harnesses)));
-
-                    // Cross-crate collecting of all items that are reachable from the crate harnesses.
-                    for unit in units.iter() {
-                        // We reset the body cache for now because each codegen unit has different
-                        // configurations that affect how we transform the instance body.
-                        for harness in &unit.harnesses {
-                            let transformer = BodyTransformation::new(&queries, tcx, unit);
-                            let model_path = units.harness_model_path(*harness).unwrap();
-                            let is_automatic_harness = units.is_automatic_harness(harness);
-                            let contract_metadata =
-                                self.target_if_contract_harness(tcx, harness, is_automatic_harness);
-                            let (min_gcx, items, contract_info) = self.codegen_items(
-                                tcx,
-                                &[MonoItem::Fn(*harness)],
-                                model_path,
-                                &results.machine_model,
-                                contract_metadata
-                                    .map(|def| rustc_internal::internal(tcx, def.def_id())),
-                                transformer,
-                                &export_thread_pool,
-                            );
-                            if min_gcx.has_loop_contracts {
-                                loop_contracts_instances.push(*harness);
-                            }
-                            results.extend(min_gcx, items, None);
-                            if let Some(assigns_contract) = contract_info {
-                                modifies_instances.push((*harness, assigns_contract));
-                            }
->>>>>>> 8adc2792
                         }
                     }
 
@@ -512,17 +461,11 @@
                 ReachabilityType::None => unreachable!(),
                 ReachabilityType::PubFns => {
                     let unit = CodegenUnit::default();
-<<<<<<< HEAD
-                    let mut transformer = BodyTransformation::new(&queries, tcx, &unit);
-
-                    // Find local reachable functions as the entrypoints for reachability analysis.
-=======
-
                     // Here, we don't know up front how many harnesses we will have to analyze, so pass None.
                     export_thread_pool.add_workers(Self::thread_pool_size(None));
 
-                    let transformer = BodyTransformation::new(&queries, tcx, &unit);
->>>>>>> 8adc2792
+                    let mut transformer = BodyTransformation::new(&queries, tcx, &unit);
+
                     let main_instance = rustc_public::entry_fn()
                         .map(|main_fn| Instance::try_from(main_fn).unwrap());
                     let local_reachable = filter_crate_items(tcx, |_, instance| {
